--- conflicted
+++ resolved
@@ -86,11 +86,7 @@
 # OSS: aws ec2 describe-images --owners 126027368216 --filters 'Name=name,Values=gravitational-teleport-ami-oss*'
 # Enterprise: aws ec2 describe-images --owners 126027368216 --filters 'Name=name,Values=gravitational-teleport-ami-ent*'
 # FIPS 140-2 images are also available for Enterprise customers, look for '-fips' on the end of the AMI's name
-<<<<<<< HEAD
-TF_VAR_ami_name ?="gravitational-teleport-ami-ent-9.3.5"
-=======
 TF_VAR_ami_name ?="gravitational-teleport-ami-ent-9.3.7"
->>>>>>> 8db2a1ec
 
 # Route 53 hosted zone to use, must be a root zone registered in AWS, e.g. example.com
 TF_VAR_route53_zone ?="example.com"
