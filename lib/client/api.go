--- conflicted
+++ resolved
@@ -1471,19 +1471,18 @@
 	// could lead to the connection hanging.
 	tc.eventsCh = make(chan events.EventFields, 1024)
 
-<<<<<<< HEAD
 	var sites []string
 	if tc.SiteName != "" {
 		sites = []string{tc.SiteName}
-=======
+	}
+
 	localAgentCfg := LocalAgentConfig{
 		Agent:      c.Agent,
 		ProxyHost:  tc.WebProxyHost(),
 		Username:   c.Username,
 		KeysOption: c.AddKeysToAgent,
 		Insecure:   c.InsecureSkipVerify,
-		SiteName:   tc.SiteName,
->>>>>>> 10ceaf57
+		Sites:      sites,
 	}
 
 	// sometimes we need to use external auth without using local auth
@@ -1492,46 +1491,11 @@
 		if len(c.AuthMethods) == 0 {
 			return nil, trace.BadParameter("SkipLocalAuth is true but no AuthMethods provided")
 		}
-<<<<<<< HEAD
-		// if the client was passed an agent in the configuration and skip local auth, use
-		// the passed in agent.
-		if c.Agent != nil {
-			webProxyHost := tc.WebProxyHost()
-
-			username := ""
-			var keyStore LocalKeyStore = noLocalKeyStore{}
-			if c.PreloadKey != nil {
-				// If passed both an agent and an initial key, load it into a memory agent
-				keyStore, err = NewMemLocalKeyStore(c.HomePath)
-				if err != nil {
-					return nil, trace.Wrap(err)
-				}
-
-				if err := keyStore.AddKey(c.PreloadKey); err != nil {
-					return nil, trace.Wrap(err)
-				}
-
-				// Extract the username from the key - it's needed for GetKey()
-				// to function properly.
-				username, err = c.PreloadKey.CertUsername()
-				if err != nil {
-					return nil, trace.Wrap(err)
-				}
-			}
-
-			tc.localAgent = &LocalKeyAgent{
-				Agent:     c.Agent,
-				keyStore:  keyStore,
-				sites:     sites,
-				username:  username,
-				proxyHost: webProxyHost,
-=======
 		localAgentCfg.Keystore = noLocalKeyStore{}
 		if c.PreloadKey != nil {
 			localAgentCfg.Keystore, err = NewMemLocalKeyStore(c.KeysDir)
 			if err != nil {
 				return nil, trace.Wrap(err)
->>>>>>> 10ceaf57
 			}
 		}
 	} else if c.AddKeysToAgent == AddKeysToAgentOnly {
@@ -1546,16 +1510,6 @@
 		}
 	}
 
-<<<<<<< HEAD
-		tc.localAgent, err = NewLocalAgent(LocalAgentConfig{
-			Keystore:   keystore,
-			ProxyHost:  webProxyHost,
-			Username:   c.Username,
-			KeysOption: c.AddKeysToAgent,
-			Insecure:   c.InsecureSkipVerify,
-			Sites:      sites,
-		})
-=======
 	// initialize the local agent (auth agent which uses local SSH keys signed by the CA):
 	tc.localAgent, err = NewLocalAgent(localAgentCfg)
 	if err != nil {
@@ -1570,7 +1524,6 @@
 		// Extract the username from the key - it's needed for GetKey()
 		// to function properly.
 		tc.localAgent.username, err = c.PreloadKey.CertUsername()
->>>>>>> 10ceaf57
 		if err != nil {
 			return nil, trace.Wrap(err)
 		}
