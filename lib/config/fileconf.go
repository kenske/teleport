--- conflicted
+++ resolved
@@ -754,16 +754,14 @@
 	// TunnelStrategy configures the tunnel strategy used by the cluster.
 	TunnelStrategy *types.TunnelStrategyV1 `yaml:"tunnel_strategy,omitempty"`
 
-<<<<<<< HEAD
-	// LoadAllHostCAs tells tsh to load the host CAs for all clusters when trying
-	// to ssh into a node, instead of just the host CA for the current cluster.
-	LoadAllHostCAs bool `yaml:"load_all_host_cas,omitempty"`
-=======
 	// ProxyPingInterval defines in which interval the TLS routing ping message
 	// should be sent. This is applicable only when using ping-wrapped
 	// connections, regular TLS routing connections are not affected.
 	ProxyPingInterval types.Duration `yaml:"proxy_ping_interval,omitempty"`
->>>>>>> 10ceaf57
+
+	// LoadAllHostCAs tells tsh to load the host CAs for all clusters when trying
+	// to ssh into a node, instead of just the host CA for the current cluster.
+	LoadAllHostCAs bool `yaml:"load_all_host_cas,omitempty"`
 }
 
 // CAKeyParams configures how CA private keys will be created and stored.
