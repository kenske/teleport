--- conflicted
+++ resolved
@@ -28,15 +28,11 @@
 
 // UpsertRole creates or updates a role and emits a related audit event.
 func (a *Server) UpsertRole(ctx context.Context, role types.Role) error {
-<<<<<<< HEAD
 	if err := a.checkRoleRulesConstraint(ctx, role, "update"); err != nil {
 		return trace.Wrap(err)
 	}
 
 	if err := a.Access.UpsertRole(ctx, role); err != nil {
-=======
-	if err := a.Services.UpsertRole(ctx, role); err != nil {
->>>>>>> 5be324c8
 		return trace.Wrap(err)
 	}
 
