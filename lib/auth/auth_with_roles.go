--- conflicted
+++ resolved
@@ -580,18 +580,6 @@
 func (a *ServerWithRoles) RegisterUsingToken(ctx context.Context, req *types.RegisterUsingTokenRequest) (*proto.Certs, error) {
 	// tokens have authz mechanism  on their own, no need to check
 	return a.authServer.RegisterUsingToken(ctx, req)
-}
-
-// RegisterUsingIAMMethod registers the caller using the IAM join method and
-// returns signed certs to join the cluster.
-//
-// See (*Server).RegisterUsingIAMMethod for further documentation.
-//
-// This wrapper does not do any extra authz checks, as the register method has
-// its own authz mechanism.
-func (a *ServerWithRoles) RegisterUsingIAMMethod(ctx context.Context, challengeResponse client.RegisterChallengeResponseFunc) (*proto.Certs, error) {
-	certs, err := a.authServer.RegisterUsingIAMMethod(ctx, challengeResponse)
-	return certs, trace.Wrap(err)
 }
 
 // RegisterUsingIAMMethod registers the caller using the IAM join method and
@@ -1203,7 +1191,6 @@
 // resourceAccessChecker allows access to be checked differently per resource type.
 type resourceAccessChecker interface {
 	CanAccess(resource types.Resource) error
-<<<<<<< HEAD
 }
 
 // resourceChecker is a pass through checker that utilizes the provided
@@ -1212,16 +1199,6 @@
 	services.AccessChecker
 }
 
-=======
-}
-
-// resourceChecker is a pass through checker that utilizes the provided
-// services.AccessChecker to check access
-type resourceChecker struct {
-	services.AccessChecker
-}
-
->>>>>>> 8db2a1ec
 // CanAccess handles providing the proper services.AccessCheckable resource
 // to the services.AccessChecker
 func (r resourceChecker) CanAccess(resource types.Resource) error {
@@ -1273,7 +1250,6 @@
 	server, ok := resource.(types.Server)
 	if !ok {
 		return trace.BadParameter("unexpected resource type %T", resource)
-<<<<<<< HEAD
 	}
 
 	if n.builtinRole {
@@ -1288,22 +1264,6 @@
 		}
 	}
 
-=======
-	}
-
-	if n.builtinRole {
-		return nil
-	}
-
-	// Check if we can access the node with any of our possible logins.
-	for _, login := range n.accessChecker.GetAllLogins() {
-		err := n.accessChecker.CheckAccess(server, services.AccessMFAParams{Verified: true}, services.NewLoginMatcher(login))
-		if err == nil {
-			return nil
-		}
-	}
-
->>>>>>> 8db2a1ec
 	return trace.AccessDenied("access to node %q denied", server.GetHostname())
 }
 
@@ -1328,7 +1288,6 @@
 	if !ok {
 		return trace.BadParameter("unexpected resource type %T", resource)
 	}
-<<<<<<< HEAD
 
 	// Filter out agents that don't have support for moderated sessions access
 	// checking if the user has any roles that require it.
@@ -1347,26 +1306,6 @@
 			return false
 		}
 
-=======
-
-	// Filter out agents that don't have support for moderated sessions access
-	// checking if the user has any roles that require it.
-	if k.localUser {
-		roles := k.checker.Roles()
-		agentVersion, versionErr := semver.NewVersion(server.GetTeleportVersion())
-
-		hasK8SRequirePolicy := func() bool {
-			for _, role := range roles {
-				for _, policy := range role.GetSessionRequirePolicies() {
-					if ContainsSessionKind(policy.Kinds, types.KubernetesSessionKind) {
-						return true
-					}
-				}
-			}
-			return false
-		}
-
->>>>>>> 8db2a1ec
 		if hasK8SRequirePolicy() && (versionErr != nil || agentVersion.LessThan(*MinSupportedModeratedSessionsVersion)) {
 			return trace.AccessDenied("cannot use moderated sessions with pre-v9 kubernetes agents")
 		}
@@ -2462,10 +2401,7 @@
 	if a.context.Identity.GetIdentity().Renewable &&
 		req.Username == a.context.User.GetName() &&
 		len(req.RoleRequests) == 0 &&
-<<<<<<< HEAD
-=======
 		!req.UseRoleRequests &&
->>>>>>> 8db2a1ec
 		!certReq.disallowReissue {
 		certReq.renewable = true
 	}
