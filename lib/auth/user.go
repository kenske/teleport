/*
Copyright 2015 Gravitational, Inc.

Licensed under the Apache License, Version 2.0 (the "License");
you may not use this file except in compliance with the License.
You may obtain a copy of the License at

    http://www.apache.org/licenses/LICENSE-2.0

Unless required by applicable law or agreed to in writing, software
distributed under the License is distributed on an "AS IS" BASIS,
WITHOUT WARRANTIES OR CONDITIONS OF ANY KIND, either express or implied.
See the License for the specific language governing permissions and
limitations under the License.
*/

// Package auth implements certificate signing authority and access control server
// Authority server is composed of several parts:
//
// * Authority server itself that implements signing and acl logic
// * HTTP server wrapper for authority server
// * HTTP client wrapper
//
package auth

import (
	"context"

	"github.com/gravitational/trace"

	"github.com/gravitational/teleport/api/constants"
	"github.com/gravitational/teleport/api/types"
	apievents "github.com/gravitational/teleport/api/types/events"
	"github.com/gravitational/teleport/lib/events"
	"github.com/gravitational/teleport/lib/services"
)

// CreateUser inserts a new user entry in a backend.
func (s *Server) CreateUser(ctx context.Context, user types.User) error {
	if user.GetCreatedBy().IsEmpty() {
		user.SetCreatedBy(types.CreatedBy{
			User: types.UserRef{Name: ClientUsername(ctx)},
			Time: s.GetClock().Now().UTC(),
		})
	}

	// TODO: ctx is being swallowed here because the current implementation of
	// s.Uncached.CreateUser is an older implementation that does not curently
	// accept a context.
	if err := s.Services.CreateUser(user); err != nil {
		return trace.Wrap(err)
	}

	var connectorName string
	if user.GetCreatedBy().Connector == nil {
		connectorName = constants.LocalConnector
	} else {
		connectorName = user.GetCreatedBy().Connector.ID
	}

	if err := s.emitter.EmitAuditEvent(ctx, &apievents.UserCreate{
		Metadata: apievents.Metadata{
			Type: events.UserCreateEvent,
			Code: events.UserCreateCode,
		},
		UserMetadata: ClientUserMetadataWithUser(ctx, user.GetCreatedBy().User.Name),
		ResourceMetadata: apievents.ResourceMetadata{
			Name:    user.GetName(),
			Expires: user.Expiry(),
		},
		Connector: connectorName,
		Roles:     user.GetRoles(),
	}); err != nil {
		log.WithError(err).Warn("Failed to emit user create event.")
	}

	return nil
}

// UpdateUser updates an existing user in a backend.
func (s *Server) UpdateUser(ctx context.Context, user types.User) error {
<<<<<<< HEAD
	if err := s.checkUserRoleConstraint(ctx, user, "update"); err != nil {
		return trace.Wrap(err)
	}

	if err := s.Identity.UpdateUser(ctx, user); err != nil {
=======
	if err := s.Services.UpdateUser(ctx, user); err != nil {
>>>>>>> 5be324c8
		return trace.Wrap(err)
	}

	var connectorName string
	if user.GetCreatedBy().Connector == nil {
		connectorName = constants.LocalConnector
	} else {
		connectorName = user.GetCreatedBy().Connector.ID
	}

	if err := s.emitter.EmitAuditEvent(ctx, &apievents.UserCreate{
		Metadata: apievents.Metadata{
			Type: events.UserUpdatedEvent,
			Code: events.UserUpdateCode,
		},
		UserMetadata: ClientUserMetadata(ctx),
		ResourceMetadata: apievents.ResourceMetadata{
			Name:    user.GetName(),
			Expires: user.Expiry(),
		},
		Connector: connectorName,
		Roles:     user.GetRoles(),
	}); err != nil {
		log.WithError(err).Warn("Failed to emit user update event.")
	}

	return nil
}

// UpsertUser updates a user.
func (s *Server) UpsertUser(user types.User) error {
<<<<<<< HEAD
	if err := s.checkUserRoleConstraint(s.CloseContext(), user, "upsert"); err != nil {
		return trace.Wrap(err)
	}

	if err := s.Identity.UpsertUser(user); err != nil {
=======
	err := s.Services.UpsertUser(user)
	if err != nil {
>>>>>>> 5be324c8
		return trace.Wrap(err)
	}

	var connectorName string
	if user.GetCreatedBy().Connector == nil {
		connectorName = constants.LocalConnector
	} else {
		connectorName = user.GetCreatedBy().Connector.ID
	}

	if err := s.emitter.EmitAuditEvent(s.closeCtx, &apievents.UserCreate{
		Metadata: apievents.Metadata{
			Type: events.UserCreateEvent,
			Code: events.UserCreateCode,
		},
		UserMetadata: apievents.UserMetadata{
			User: user.GetName(),
		},
		ResourceMetadata: apievents.ResourceMetadata{
			Name:    user.GetName(),
			Expires: user.Expiry(),
		},
		Connector: connectorName,
		Roles:     user.GetRoles(),
	}); err != nil {
		log.WithError(err).Warn("Failed to emit user upsert event.")
	}

	return nil
}

// CompareAndSwapUser updates a user but fails if the value on the backend does
// not match the expected value.
func (s *Server) CompareAndSwapUser(ctx context.Context, new, existing types.User) error {
	err := s.Services.CompareAndSwapUser(ctx, new, existing)
	if err != nil {
		return trace.Wrap(err)
	}

	var connectorName string
	if new.GetCreatedBy().Connector == nil {
		connectorName = constants.LocalConnector
	} else {
		connectorName = new.GetCreatedBy().Connector.ID
	}

	if err := s.emitter.EmitAuditEvent(ctx, &apievents.UserCreate{
		Metadata: apievents.Metadata{
			Type: events.UserUpdatedEvent,
			Code: events.UserUpdateCode,
		},
		UserMetadata: apievents.UserMetadata{
			User:         ClientUsername(ctx),
			Impersonator: ClientImpersonator(ctx),
		},
		ResourceMetadata: apievents.ResourceMetadata{
			Name:    new.GetName(),
			Expires: new.Expiry(),
		},
		Connector: connectorName,
		Roles:     new.GetRoles(),
	}); err != nil {
		log.WithError(err).Warn("Failed to emit user update event.")
	}

	return nil
}

// DeleteUser deletes an existng user in a backend by username.
<<<<<<< HEAD
func (s *Server) DeleteUser(ctx context.Context, username string) error {
	user, err := types.NewUser(username)
	if err != nil {
		return trace.Wrap(err)
	}

	if err := s.checkUserRoleConstraint(ctx, user, "delete"); err != nil {
		return trace.Wrap(err)
	}

	role, err := s.Access.GetRole(ctx, services.RoleNameForUser(username))
=======
func (s *Server) DeleteUser(ctx context.Context, user string) error {
	role, err := s.Services.GetRole(ctx, services.RoleNameForUser(user))
>>>>>>> 5be324c8
	if err != nil {
		if !trace.IsNotFound(err) {
			return trace.Wrap(err)
		}
	} else {
		if err := s.DeleteRole(ctx, role.GetName()); err != nil {
			if !trace.IsNotFound(err) {
				return trace.Wrap(err)
			}
		}
	}

<<<<<<< HEAD
	if err = s.Identity.DeleteUser(ctx, username); err != nil {
=======
	err = s.Services.DeleteUser(ctx, user)
	if err != nil {
>>>>>>> 5be324c8
		return trace.Wrap(err)
	}

	// If the user was successfully deleted, emit an event.
	if err := s.emitter.EmitAuditEvent(s.closeCtx, &apievents.UserDelete{
		Metadata: apievents.Metadata{
			Type: events.UserDeleteEvent,
			Code: events.UserDeleteCode,
		},
		UserMetadata: ClientUserMetadata(ctx),
		ResourceMetadata: apievents.ResourceMetadata{
			Name: username,
		},
	}); err != nil {
		log.WithError(err).Warn("Failed to emit user delete event.")
	}

	return nil
}

// checkUserRoleConstraint checks if the request will result in having
// no users with access to upsert roles.
func (s *Server) checkUserRoleConstraint(ctx context.Context, user types.User, request string) error {
	rolesWithUpsertRolesRule, err := s.getRolesWithUpsertRolesRule(ctx)
	if err != nil {
		return trace.Wrap(err)
	}

	allUsers, err := s.Identity.GetUsers(false)
	if err != nil {
		return trace.Wrap(err)
	}

	matchedUsers := make(map[string]struct{})
	for _, u := range allUsers {
		for _, r := range u.GetRoles() {
			if _, ok := rolesWithUpsertRolesRule[r]; ok {
				matchedUsers[u.GetName()] = struct{}{}
				break
			}
		}
	}

	if _, ok := matchedUsers[user.GetName()]; ok && len(matchedUsers) == 1 {
		for _, r := range user.GetRoles() {
			if _, ok := rolesWithUpsertRolesRule[r]; ok {
				return nil
			}
		}
		log.Warnf("Failed to %s last user with with permissions to upsert roles", request)
		return trace.BadParameter("failed to %s last user with permissions to upsert roles", request)
	}

	return nil
}<|MERGE_RESOLUTION|>--- conflicted
+++ resolved
@@ -79,15 +79,11 @@
 
 // UpdateUser updates an existing user in a backend.
 func (s *Server) UpdateUser(ctx context.Context, user types.User) error {
-<<<<<<< HEAD
 	if err := s.checkUserRoleConstraint(ctx, user, "update"); err != nil {
 		return trace.Wrap(err)
 	}
 
 	if err := s.Identity.UpdateUser(ctx, user); err != nil {
-=======
-	if err := s.Services.UpdateUser(ctx, user); err != nil {
->>>>>>> 5be324c8
 		return trace.Wrap(err)
 	}
 
@@ -119,16 +115,11 @@
 
 // UpsertUser updates a user.
 func (s *Server) UpsertUser(user types.User) error {
-<<<<<<< HEAD
 	if err := s.checkUserRoleConstraint(s.CloseContext(), user, "upsert"); err != nil {
 		return trace.Wrap(err)
 	}
 
 	if err := s.Identity.UpsertUser(user); err != nil {
-=======
-	err := s.Services.UpsertUser(user)
-	if err != nil {
->>>>>>> 5be324c8
 		return trace.Wrap(err)
 	}
 
@@ -198,7 +189,6 @@
 }
 
 // DeleteUser deletes an existng user in a backend by username.
-<<<<<<< HEAD
 func (s *Server) DeleteUser(ctx context.Context, username string) error {
 	user, err := types.NewUser(username)
 	if err != nil {
@@ -210,10 +200,6 @@
 	}
 
 	role, err := s.Access.GetRole(ctx, services.RoleNameForUser(username))
-=======
-func (s *Server) DeleteUser(ctx context.Context, user string) error {
-	role, err := s.Services.GetRole(ctx, services.RoleNameForUser(user))
->>>>>>> 5be324c8
 	if err != nil {
 		if !trace.IsNotFound(err) {
 			return trace.Wrap(err)
@@ -226,12 +212,7 @@
 		}
 	}
 
-<<<<<<< HEAD
 	if err = s.Identity.DeleteUser(ctx, username); err != nil {
-=======
-	err = s.Services.DeleteUser(ctx, user)
-	if err != nil {
->>>>>>> 5be324c8
 		return trace.Wrap(err)
 	}
 
