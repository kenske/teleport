--- conflicted
+++ resolved
@@ -39,10 +39,6 @@
 		&common.DBCommand{},
 		&common.KubeCommand{},
 		&common.DesktopCommand{},
-<<<<<<< HEAD
-		&common.AccessCommand{},
-=======
->>>>>>> 8db2a1ec
 		&common.LockCommand{},
 		&common.BotsCommand{},
 		&common.InventoryCommand{},
