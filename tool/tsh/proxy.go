/*
Copyright 2021 Gravitational, Inc.

Licensed under the Apache License, Version 2.0 (the "License");
you may not use this file except in compliance with the License.
You may obtain a copy of the License at

    http://www.apache.org/licenses/LICENSE-2.0

Unless required by applicable law or agreed to in writing, software
distributed under the License is distributed on an "AS IS" BASIS,
WITHOUT WARRANTIES OR CONDITIONS OF ANY KIND, either express or implied.
See the License for the specific language governing permissions and
limitations under the License.
*/

package main

import (
	"context"
	"crypto/tls"
	"crypto/x509"
	"fmt"
	"net"
	"os"
	"os/exec"
	"strconv"
	"strings"
	"text/template"
	"time"

	"github.com/gravitational/trace"

	"github.com/gravitational/teleport/api/client/webclient"
	"github.com/gravitational/teleport/api/profile"
	"github.com/gravitational/teleport/api/utils/keypaths"
	libclient "github.com/gravitational/teleport/lib/client"
	"github.com/gravitational/teleport/lib/client/db/dbcmd"
	"github.com/gravitational/teleport/lib/defaults"
	"github.com/gravitational/teleport/lib/srv/alpnproxy"
	alpncommon "github.com/gravitational/teleport/lib/srv/alpnproxy/common"
	"github.com/gravitational/teleport/lib/utils"
)

// onProxyCommandSSH creates a local ssh proxy.
// In cases of TLS Routing the connection is established to the WebProxy with teleport-proxy-ssh ALPN protocol.
// and all ssh traffic is forwarded through the local ssh proxy.
//
// If proxy doesn't support TLS Routing the onProxyCommandSSH is used as ProxyCommand to remove proxy/site prefixes
// from destination node address to support multiple platform where 'cut -d' command is not provided.
// For more details please look at: Generate Windows-compatible OpenSSH config https://github.com/gravitational/teleport/pull/7848
func onProxyCommandSSH(cf *CLIConf) error {
	tc, err := makeClient(cf, false)
	if err != nil {
		return trace.Wrap(err)
	}

	proxyParams, err := getSSHProxyParams(cf, tc)
	if err != nil {
		return trace.Wrap(err)
	}

	if len(tc.JumpHosts) > 0 {
		err := setupJumpHost(cf, tc, *proxyParams)
		if err != nil {
			return trace.Wrap(err)
		}
	}

	if proxyParams.tlsRouting {
		return trace.Wrap(sshProxyWithTLSRouting(cf, tc, *proxyParams))
	}

	return trace.Wrap(sshProxy(tc, *proxyParams))
}

// getSSHProxyParams prepares parameters for establishing an SSH proxy.
func getSSHProxyParams(cf *CLIConf, tc *libclient.TeleportClient) (*sshProxyParams, error) {
	targetHost, targetPort, err := net.SplitHostPort(tc.Host)
	if err != nil {
		return nil, trace.Wrap(err)
	}
	// Without jump hosts, we will be connecting to the current Teleport client
	// proxy the user is logged into.
	if len(tc.JumpHosts) == 0 {
		proxyHost, proxyPort := tc.SSHProxyHostPort()
		if tc.TLSRoutingEnabled {
			proxyHost, proxyPort = tc.WebProxyHostPort()
		}
		return &sshProxyParams{
			proxyHost:   proxyHost,
			proxyPort:   strconv.Itoa(proxyPort),
			targetHost:  cleanTargetHost(targetHost, tc.WebProxyHost(), tc.SiteName),
			targetPort:  targetPort,
			clusterName: tc.SiteName,
			tlsRouting:  tc.TLSRoutingEnabled,
		}, nil
	}
	// When jump host is specified, we will be connecting to the jump host's
	// proxy directly. Call its ping endpoint to figure out the cluster details
	// such as cluster name, SSH proxy address, etc.
	ping, err := webclient.Find(&webclient.Config{
		Context:   cf.Context,
		ProxyAddr: tc.JumpHosts[0].Addr.Addr,
		Insecure:  tc.InsecureSkipVerify,
	})
	if err != nil {
		return nil, trace.Wrap(err)
	}
	sshProxyHost, sshProxyPort, err := ping.Proxy.SSHProxyHostPort()
	if err != nil {
		return nil, trace.Wrap(err)
	}
	return &sshProxyParams{
		proxyHost:   sshProxyHost,
		proxyPort:   sshProxyPort,
		targetHost:  targetHost,
		targetPort:  targetPort,
		clusterName: ping.ClusterName,
		tlsRouting:  ping.Proxy.TLSRoutingEnabled,
	}, nil
}

// setupJumpHost configures the client for connecting to the jump host's proxy.
func setupJumpHost(cf *CLIConf, tc *libclient.TeleportClient, sp sshProxyParams) error {
	return tc.WithoutJumpHosts(func(tc *libclient.TeleportClient) error {
		// Fetch certificate for the leaf cluster. This allows users to log
		// in once into the root cluster and let the proxy handle fetching
		// certificates for leaf clusters automatically.
		err := tc.LoadKeyForClusterWithReissue(cf.Context, sp.clusterName)
		if err != nil {
			return trace.Wrap(err)
		}
		// Update known_hosts with the leaf proxy's CA certificate, otherwise
		// users will be prompted to manually accept the key.
		err = tc.UpdateKnownHosts(cf.Context, sp.proxyHost, sp.clusterName)
		if err != nil {
			return trace.Wrap(err)
		}
		// We'll be connecting directly to the leaf cluster so make sure agent
		// loads correct host CA.
		tc.LocalAgent().UpdateCluster(sp.clusterName)
		return nil
	})
}

// sshProxyParams combines parameters for establishing an SSH proxy used
// as a ProxyCommand for SSH clients.
type sshProxyParams struct {
	// proxyHost is the Teleport proxy host name.
	proxyHost string
	// proxyPort is the Teleport proxy port.
	proxyPort string
	// targetHost is the target SSH node host name.
	targetHost string
	// targetPort is the target SSH node port.
	targetPort string
	// clusterName is the cluster where the SSH node resides.
	clusterName string
	// tlsRouting is true if the Teleport proxy has TLS routing enabled.
	tlsRouting bool
}

// cleanTargetHost cleans the targetHost and remote site and proxy suffixes.
// Before the `cut -d` command was used for this purpose but to support multi-platform OpenSSH clients the logic
// it was moved tsh proxy ssh command.
// For more details please look at: Generate Windows-compatible OpenSSH config https://github.com/gravitational/teleport/pull/7848
func cleanTargetHost(targetHost, proxyHost, siteName string) string {
	targetHost = strings.TrimSuffix(targetHost, "."+proxyHost)
	targetHost = strings.TrimSuffix(targetHost, "."+siteName)
	return targetHost
}

func sshProxyWithTLSRouting(cf *CLIConf, tc *libclient.TeleportClient, params sshProxyParams) error {
	pool, err := tc.LocalAgent().ClientCertPool(params.clusterName)
	if err != nil {
		return trace.Wrap(err)
	}
	tlsConfig := &tls.Config{
		RootCAs: pool,
	}

	lp, err := alpnproxy.NewLocalProxy(alpnproxy.LocalProxyConfig{
		RemoteProxyAddr:    net.JoinHostPort(params.proxyHost, params.proxyPort),
		Protocols:          []alpncommon.Protocol{alpncommon.ProtocolProxySSH},
		InsecureSkipVerify: cf.InsecureSkipVerify,
		ParentContext:      cf.Context,
		SNI:                params.proxyHost,
		SSHUser:            tc.HostLogin,
		SSHUserHost:        fmt.Sprintf("%s:%s", params.targetHost, params.targetPort),
		SSHHostKeyCallback: tc.HostKeyCallback,
		SSHTrustedCluster:  params.clusterName,
		ClientTLSConfig:    tlsConfig,
	})
	if err != nil {
		return trace.Wrap(err)
	}
	defer lp.Close()
	if err := lp.SSHProxy(cf.Context, tc.LocalAgent()); err != nil {
		return trace.Wrap(err)
	}
	return nil
}

func sshProxy(tc *libclient.TeleportClient, params sshProxyParams) error {
	sshPath, err := getSSHPath()
	if err != nil {
		return trace.Wrap(err)
	}
	keysDir := profile.FullProfilePath(tc.Config.KeysDir)
	knownHostsPath := keypaths.KnownHostsPath(keysDir)

	args := []string{
		"-A",
		"-o", fmt.Sprintf("UserKnownHostsFile=%s", knownHostsPath),
		"-p", params.proxyPort,
		params.proxyHost,
		"-s",
		fmt.Sprintf("proxy:%s:%s@%s", params.targetHost, params.targetPort, params.clusterName),
	}

	if tc.HostLogin != "" {
		args = append([]string{"-l", tc.HostLogin}, args...)
	}

	log.Debugf("Executing proxy command: %v %v.", sshPath, strings.Join(args, " "))

	child := exec.Command(sshPath, args...)
	child.Stdin = os.Stdin
	child.Stdout = os.Stdout
	child.Stderr = os.Stderr
	return trace.Wrap(child.Run())
}

func onProxyCommandDB(cf *CLIConf) error {
	client, err := makeClient(cf, false)
	if err != nil {
		return trace.Wrap(err)
	}
	routeToDatabase, err := pickActiveDatabase(cf)
	if err != nil {
		return trace.Wrap(err)
	}
	if routeToDatabase.Protocol == defaults.ProtocolSnowflake && !cf.LocalProxyTunnel {
		return trace.BadParameter("Snowflake proxy works only in the tunnel mode. Please add --tunnel flag to enable it")
	}

	rootCluster, err := client.RootClusterName(cf.Context)
	if err != nil {
		return trace.Wrap(err)
	}
	profile, err := libclient.StatusCurrent(cf.HomePath, cf.Proxy, cf.IdentityFileIn)
	if err != nil {
		return trace.Wrap(err)
	}

	addr := "localhost:0"
	if cf.LocalProxyPort != "" {
		addr = fmt.Sprintf("127.0.0.1:%s", cf.LocalProxyPort)
	}
	listener, err := net.Listen("tcp", addr)
	if err != nil {
		return trace.Wrap(err)
	}
	defer func() {
		if err := listener.Close(); err != nil {
			log.WithError(err).Warnf("Failed to close listener.")
		}
	}()

	proxyOpts, err := prepareLocalProxyOptions(&localProxyConfig{
		cliConf:          cf,
		teleportClient:   client,
		profile:          profile,
		routeToDatabase:  routeToDatabase,
		listener:         listener,
		localProxyTunnel: cf.LocalProxyTunnel,
	})
	if err != nil {
		return trace.Wrap(err)
	}

	lp, err := mkLocalProxy(cf.Context, proxyOpts)
	if err != nil {
		return trace.Wrap(err)
	}
	go func() {
		<-cf.Context.Done()
		lp.Close()
	}()

	if cf.LocalProxyTunnel {
		addr, err := utils.ParseAddr(lp.GetAddr())
		if err != nil {
			return trace.Wrap(err)
		}
		cmd, err := dbcmd.NewCmdBuilder(client, profile, routeToDatabase, cf.SiteName,
			dbcmd.WithLocalProxy("localhost", addr.Port(0), ""),
			dbcmd.WithNoTLS(),
			dbcmd.WithLogger(log),
<<<<<<< HEAD
=======
			dbcmd.WithPrintFormat(),
>>>>>>> 8db2a1ec
		).GetConnectCommand()
		if err != nil {
			return trace.Wrap(err)
		}
		err = dbProxyAuthTpl.Execute(os.Stdout, map[string]string{
			"database": routeToDatabase.ServiceName,
			"type":     dbProtocolToText(routeToDatabase.Protocol),
			"cluster":  profile.Cluster,
			"command":  fmt.Sprintf("%s %s", strings.Join(cmd.Env, " "), cmd.String()),
			"address":  listener.Addr().String(),
		})
		if err != nil {
			return trace.Wrap(err)
		}
	} else {
		err = dbProxyTpl.Execute(os.Stdout, map[string]string{
			"database": routeToDatabase.ServiceName,
			"address":  listener.Addr().String(),
			"ca":       profile.CACertPathForCluster(rootCluster),
			"cert":     profile.DatabaseCertPathForCluster(cf.SiteName, routeToDatabase.ServiceName),
			"key":      profile.KeyPath(),
		})
		if err != nil {
			return trace.Wrap(err)
		}
	}

	defer lp.Close()
	if err := lp.Start(cf.Context); err != nil {
		return trace.Wrap(err)
	}
	return nil
}

type localProxyOpts struct {
	proxyAddr string
	listener  net.Listener
	protocols []alpncommon.Protocol
	insecure  bool
	certFile  string
	keyFile   string
}

// protocol returns the first protocol or string if configuration doesn't contain any protocols.
func (l *localProxyOpts) protocol() string {
	if len(l.protocols) == 0 {
		return ""
	}
	return string(l.protocols[0])
}

func mkLocalProxy(ctx context.Context, opts localProxyOpts) (*alpnproxy.LocalProxy, error) {
	alpnProtocol, err := alpncommon.ToALPNProtocol(opts.protocol())
	if err != nil {
		return nil, trace.Wrap(err)
	}
	address, err := utils.ParseAddr(opts.proxyAddr)
	if err != nil {
		return nil, trace.Wrap(err)
	}
	certs, err := mkLocalProxyCerts(opts.certFile, opts.keyFile)
	if err != nil {
		return nil, trace.Wrap(err)
	}
	lp, err := alpnproxy.NewLocalProxy(alpnproxy.LocalProxyConfig{
		InsecureSkipVerify: opts.insecure,
		RemoteProxyAddr:    opts.proxyAddr,
		Protocols:          append([]alpncommon.Protocol{alpnProtocol}, opts.protocols...),
		Listener:           opts.listener,
		ParentContext:      ctx,
		SNI:                address.Host(),
		Certs:              certs,
	})
	if err != nil {
		return nil, trace.Wrap(err)
	}
	return lp, nil
}

func mkLocalProxyCerts(certFile, keyFile string) ([]tls.Certificate, error) {
	if certFile == "" && keyFile == "" {
		return []tls.Certificate{}, nil
	}
	if (certFile == "" && keyFile != "") || (certFile != "" && keyFile == "") {
		return nil, trace.BadParameter("both --cert-file and --key-file are required")
	}
	cert, err := tls.LoadX509KeyPair(certFile, keyFile)
	if err != nil {
		return nil, trace.Wrap(err)
	}
	return []tls.Certificate{cert}, nil
}

func onProxyCommandApp(cf *CLIConf) error {
	tc, err := makeClient(cf, false)
	if err != nil {
		return trace.Wrap(err)
	}

	appCerts, err := loadAppCertificate(tc, cf.AppName)
	if err != nil {
		return trace.Wrap(err)
	}

	address, err := utils.ParseAddr(tc.WebProxyAddr)
	if err != nil {
		return trace.Wrap(err)
	}

	addr := "localhost:0"
	if cf.LocalProxyPort != "" {
		addr = fmt.Sprintf("127.0.0.1:%s", cf.LocalProxyPort)
	}

	listener, err := net.Listen("tcp", addr)
	if err != nil {
		return trace.Wrap(err)
	}

	lp, err := alpnproxy.NewLocalProxy(alpnproxy.LocalProxyConfig{
		Listener:           listener,
		RemoteProxyAddr:    tc.WebProxyAddr,
		Protocols:          []alpncommon.Protocol{alpncommon.ProtocolHTTP},
		InsecureSkipVerify: cf.InsecureSkipVerify,
		ParentContext:      cf.Context,
		SNI:                address.Host(),
		Certs:              []tls.Certificate{appCerts},
	})
	if err != nil {
		if cerr := listener.Close(); cerr != nil {
			return trace.NewAggregate(err, cerr)
		}
		return trace.Wrap(err)
	}

	fmt.Printf("Proxying connections to %s on %v\n", cf.AppName, lp.GetAddr())

	go func() {
		<-cf.Context.Done()
		lp.Close()
	}()

	defer lp.Close()
	if err = lp.Start(cf.Context); err != nil {
		log.WithError(err).Errorf("Failed to start local proxy.")
	}

	return nil
}

// onProxyCommandAWS creates local proxes for AWS apps.
func onProxyCommandAWS(cf *CLIConf) error {
	awsApp, err := pickActiveAWSApp(cf)
	if err != nil {
		return trace.Wrap(err)
	}

	err = awsApp.StartLocalProxies()
	if err != nil {
		return trace.Wrap(err)
	}

	defer func() {
		if err := awsApp.Close(); err != nil {
			log.WithError(err).Error("Failed to close AWS app.")
		}
	}()

	envVars, err := awsApp.GetEnvVars()
	if err != nil {
		return trace.Wrap(err)
	}

	templateData := map[string]interface{}{
		"envVars":     envVars,
		"address":     awsApp.GetForwardProxyAddr(),
		"endpointURL": awsApp.GetEndpointURL(),
	}

	template := awsHTTPSProxyTemplate
	if cf.AWSEndpointURLMode {
		template = awsEndpointURLProxyTemplate
	}

	if err = template.Execute(os.Stdout, templateData); err != nil {
		return trace.Wrap(err)
	}

	<-cf.Context.Done()
	return nil
}

// loadAppCertificate loads the app certificate for the provided app.
func loadAppCertificate(tc *libclient.TeleportClient, appName string) (tls.Certificate, error) {
	key, err := tc.LocalAgent().GetKey(tc.SiteName, libclient.WithAppCerts{})
	if err != nil {
		return tls.Certificate{}, trace.Wrap(err)
	}
	cc, ok := key.AppTLSCerts[appName]
	if !ok {
		return tls.Certificate{}, trace.NotFound("please login into the application first. 'tsh app login'")
	}
	cert, err := tls.X509KeyPair(cc, key.Priv)
	if err != nil {
		return tls.Certificate{}, trace.Wrap(err)
	}

	expiresAt, err := getTLSCertExpireTime(cert)
	if err != nil {
		return tls.Certificate{}, trace.WrapWithMessage(err, "invalid certificate - please login to the application again. 'tsh app login'")
	}
	if time.Until(expiresAt) < 5*time.Second {
		return tls.Certificate{}, trace.BadParameter(
			"application %s certificate has expired, please re-login to the app using 'tsh app login'",
			appName)
	}
	return cert, nil
}

// getTLSCertExpireTime returns the certificate NotAfter time.
func getTLSCertExpireTime(cert tls.Certificate) (time.Time, error) {
	if len(cert.Certificate) < 1 {
		return time.Time{}, trace.NotFound("invalid certificate length")
	}
	x509cert, err := x509.ParseCertificate(cert.Certificate[0])
	if err != nil {
		return time.Time{}, trace.Wrap(err)
	}
	return x509cert.NotAfter, nil
}

// dbProxyTpl is the message that gets printed to a user when a database proxy is started.
var dbProxyTpl = template.Must(template.New("").Parse(`Started DB proxy on {{.address}}

Use following credentials to connect to the {{.database}} proxy:
  ca_file={{.ca}}
  cert_file={{.cert}}
  key_file={{.key}}
`))

func dbProtocolToText(protocol string) string {
	switch protocol {
	case defaults.ProtocolPostgres:
		return "PostgreSQL"
	case defaults.ProtocolCockroachDB:
		return "CockroachDB"
	case defaults.ProtocolMySQL:
		return "MySQL"
	case defaults.ProtocolMongoDB:
		return "MongoDB"
	case defaults.ProtocolRedis:
		return "Redis"
	case defaults.ProtocolSQLServer:
		return "SQL Server"
	}
	return ""
}

// dbProxyAuthTpl is the message that's printed for an authenticated db proxy.
var dbProxyAuthTpl = template.Must(template.New("").Parse(
	`Started authenticated tunnel for the {{.type}} database "{{.database}}" in cluster "{{.cluster}}" on {{.address}}.

Use the following command to connect to the database:
  $ {{.command}}
`))

// awsHTTPSProxyTemplate is the message that gets printed to a user when an
// HTTPS proxy is started.
var awsHTTPSProxyTemplate = template.Must(template.New("").Parse(
	`Started AWS proxy on {{.envVars.HTTPS_PROXY}}.

Use the following credentials and HTTPS proxy setting to connect to the proxy:
  AWS_ACCESS_KEY_ID={{.envVars.AWS_ACCESS_KEY_ID}}
  AWS_SECRET_ACCESS_KEY={{.envVars.AWS_SECRET_ACCESS_KEY}}
  AWS_CA_BUNDLE={{.envVars.AWS_CA_BUNDLE}}
  HTTPS_PROXY={{.envVars.HTTPS_PROXY}}
`))

// awsEndpointURLProxyTemplate is the message that gets printed to a user when an
// AWS endpoint URL proxy is started.
var awsEndpointURLProxyTemplate = template.Must(template.New("").Parse(
	`Started AWS proxy which serves as an AWS endpoint URL at {{.endpointURL}}.

In addition to the endpoint URL, use the following credentials to connect to the proxy:
  AWS_ACCESS_KEY_ID={{.envVars.AWS_ACCESS_KEY_ID}}
  AWS_SECRET_ACCESS_KEY={{.envVars.AWS_SECRET_ACCESS_KEY}}
  AWS_CA_BUNDLE={{.envVars.AWS_CA_BUNDLE}}
`))<|MERGE_RESOLUTION|>--- conflicted
+++ resolved
@@ -298,10 +298,7 @@
 			dbcmd.WithLocalProxy("localhost", addr.Port(0), ""),
 			dbcmd.WithNoTLS(),
 			dbcmd.WithLogger(log),
-<<<<<<< HEAD
-=======
 			dbcmd.WithPrintFormat(),
->>>>>>> 8db2a1ec
 		).GetConnectCommand()
 		if err != nil {
 			return trace.Wrap(err)
