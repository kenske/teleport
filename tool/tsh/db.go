/*
Copyright 2020-2021 Gravitational, Inc.

Licensed under the Apache License, Version 2.0 (the "License");
you may not use this file except in compliance with the License.
You may obtain a copy of the License at

    http://www.apache.org/licenses/LICENSE-2.0

Unless required by applicable law or agreed to in writing, software
distributed under the License is distributed on an "AS IS" BASIS,
WITHOUT WARRANTIES OR CONDITIONS OF ANY KIND, either express or implied.
See the License for the specific language governing permissions and
limitations under the License.
*/

package main

import (
<<<<<<< HEAD
	"context"
=======
>>>>>>> 8db2a1ec
	"encoding/base64"
	"fmt"
	"net"
	"os"
	"sort"
	"strings"

	"github.com/gravitational/teleport"
	"github.com/gravitational/teleport/api/client/proto"
	"github.com/gravitational/teleport/api/types"
	"github.com/gravitational/teleport/lib/auth"
	"github.com/gravitational/teleport/lib/client"
	dbprofile "github.com/gravitational/teleport/lib/client/db"
	"github.com/gravitational/teleport/lib/client/db/dbcmd"
	"github.com/gravitational/teleport/lib/defaults"
	"github.com/gravitational/teleport/lib/services"
	"github.com/gravitational/teleport/lib/srv/alpnproxy/common"
	"github.com/gravitational/teleport/lib/tlsca"
	"github.com/gravitational/teleport/lib/utils"

	"github.com/ghodss/yaml"
	"github.com/gravitational/trace"
)

// onListDatabases implements "tsh db ls" command.
func onListDatabases(cf *CLIConf) error {
	if cf.ListAll {
		return trace.Wrap(listDatabasesAllClusters(cf))
	}
	tc, err := makeClient(cf, false)
	if err != nil {
		return trace.Wrap(err)
	}
	var databases []types.Database
	err = client.RetryWithRelogin(cf.Context, tc, func() error {
		databases, err = tc.ListDatabases(cf.Context, nil /* custom filter */)
		return trace.Wrap(err)
	})
	if err != nil {
		return trace.Wrap(err)
	}

	proxy, err := tc.ConnectToProxy(cf.Context)
	if err != nil {
		return trace.Wrap(err)
	}

	cluster, err := proxy.ConnectToCurrentCluster(cf.Context)
	if err != nil {
		return trace.Wrap(err)
	}
	defer cluster.Close()

	// Retrieve profile to be able to show which databases user is logged into.
	profile, err := client.StatusCurrent(cf.HomePath, cf.Proxy, cf.IdentityFileIn)
	if err != nil {
		return trace.Wrap(err)
	}

<<<<<<< HEAD
	roleSet, err := fetchRoleSet(cf.Context, cluster, profile)
=======
	roleSet, err := services.FetchAllClusterRoles(cf.Context, cluster, profile.Roles, profile.Traits)
>>>>>>> 8db2a1ec
	if err != nil {
		log.Debugf("Failed to fetch user roles: %v.", err)
	}

	sort.Slice(databases, func(i, j int) bool {
		return databases[i].GetName() < databases[j].GetName()
	})

	activeDatabases, err := profile.DatabasesForCluster(tc.SiteName)
	if err != nil {
		return trace.Wrap(err)
	}
	return trace.Wrap(showDatabases(cf.SiteName, databases, activeDatabases, roleSet, cf.Format, cf.Verbose))
}

type databaseListing struct {
	Proxy    string           `json:"proxy"`
	Cluster  string           `json:"cluster"`
	roleSet  services.RoleSet `json:"-"`
	Database types.Database   `json:"database"`
}

type databaseListings []databaseListing

func (l databaseListings) Len() int {
	return len(l)
}

func (l databaseListings) Less(i, j int) bool {
	if l[i].Proxy != l[j].Proxy {
		return l[i].Proxy < l[j].Proxy
	}
	if l[i].Cluster != l[j].Cluster {
		return l[i].Cluster < l[j].Cluster
	}
	return l[i].Database.GetName() < l[j].Database.GetName()
}

func (l databaseListings) Swap(i, j int) {
	l[i], l[j] = l[j], l[i]
}

func listDatabasesAllClusters(cf *CLIConf) error {
	var dbListings databaseListings
	err := forEachProfile(cf, func(tc *client.TeleportClient, profile *client.ProfileStatus) error {
		result, err := tc.ListDatabasesAllClusters(cf.Context, nil /* custom filter */)
		if err != nil {
			return trace.Wrap(err)
		}

		proxy, err := tc.ConnectToProxy(cf.Context)
		if err != nil {
			return trace.Wrap(err)
		}
		var errors []error
		for clusterName, databases := range result {
			cluster, err := proxy.ConnectToCluster(cf.Context, clusterName)
			if err != nil {
				errors = append(errors, err)
				continue
			}

<<<<<<< HEAD
			roleSet, err := fetchRoleSet(cf.Context, cluster, profile)
=======
			roleSet, err := services.FetchAllClusterRoles(cf.Context, cluster, profile.Roles, profile.Traits)
>>>>>>> 8db2a1ec
			if err != nil {
				log.Debugf("Failed to fetch user roles: %v.", err)
			}

			for _, database := range databases {
				dbListings = append(dbListings, databaseListing{
					Proxy:    profile.ProxyURL.Host,
					Cluster:  clusterName,
					roleSet:  roleSet,
					Database: database,
				})
			}
		}
		return trace.NewAggregate(errors...)
	})
	if err != nil {
		return trace.Wrap(err)
	}

	sort.Sort(dbListings)

	profile, err := client.StatusCurrent(cf.HomePath, cf.Proxy, cf.IdentityFileIn)
	if err != nil {
		return trace.Wrap(err)
	}
	var active []tlsca.RouteToDatabase
	if profile != nil {
		active = profile.Databases
	}

	format := strings.ToLower(cf.Format)
	switch format {
	case teleport.Text, "":
		printDatabasesWithClusters(cf.SiteName, dbListings, active, cf.Verbose)
	case teleport.JSON, teleport.YAML:
		out, err := serializeDatabasesAllClusters(dbListings, format)
		if err != nil {
			return trace.Wrap(err)
		}
		fmt.Println(out)
	default:
		return trace.BadParameter("unsupported format %q", format)
	}
	return nil
}

// onDatabaseLogin implements "tsh db login" command.
func onDatabaseLogin(cf *CLIConf) error {
	tc, err := makeClient(cf, false)
	if err != nil {
		return trace.Wrap(err)
	}
	database, err := getDatabase(cf, tc, cf.DatabaseService)
	if err != nil {
		return trace.Wrap(err)
	}
	err = databaseLogin(cf, tc, tlsca.RouteToDatabase{
		ServiceName: cf.DatabaseService,
		Protocol:    database.GetProtocol(),
		Username:    cf.DatabaseUser,
		Database:    cf.DatabaseName,
	}, false)
	if err != nil {
		return trace.Wrap(err)
	}
	return nil
}

func databaseLogin(cf *CLIConf, tc *client.TeleportClient, db tlsca.RouteToDatabase, quiet bool) error {
	log.Debugf("Fetching database access certificate for %s on cluster %v.", db, tc.SiteName)
	// When generating certificate for MongoDB access, database username must
	// be encoded into it. This is required to be able to tell which database
	// user to authenticate the connection as.
	if db.Protocol == defaults.ProtocolMongoDB && db.Username == "" {
		return trace.BadParameter("please provide the database user name using --db-user flag")
	}
	if db.Protocol == defaults.ProtocolRedis && db.Username == "" {
		// Default to "default" in the same way as Redis does. We need the username to check access on our side.
		// ref: https://redis.io/commands/auth
		db.Username = defaults.DefaultRedisUsername
	}

	profile, err := client.StatusCurrent(cf.HomePath, cf.Proxy, cf.IdentityFileIn)
	if err != nil {
		return trace.Wrap(err)
	}

	// Identity files themselves act as the database credentials (if any), so
	// don't bother fetching new certs.
	if profile.IsVirtual {
		log.Info("Note: already logged in due to an identity file (`-i ...`); will only update database config files.")
	} else {
		var key *client.Key
		if err = client.RetryWithRelogin(cf.Context, tc, func() error {
			key, err = tc.IssueUserCertsWithMFA(cf.Context, client.ReissueParams{
				RouteToCluster: tc.SiteName,
				RouteToDatabase: proto.RouteToDatabase{
					ServiceName: db.ServiceName,
					Protocol:    db.Protocol,
					Username:    db.Username,
					Database:    db.Database,
				},
				AccessRequests: profile.ActiveRequests.AccessRequests,
			})
			return trace.Wrap(err)
		}); err != nil {
			return trace.Wrap(err)
		}
		if err = tc.LocalAgent().AddDatabaseKey(key); err != nil {
			return trace.Wrap(err)
		}
	}

	// Refresh the profile.
	profile, err = client.StatusCurrent(cf.HomePath, cf.Proxy, cf.IdentityFileIn)
	if err != nil {
		return trace.Wrap(err)
	}
	// Update the database-specific connection profile file.
	err = dbprofile.Add(cf.Context, tc, db, *profile)
	if err != nil {
		return trace.Wrap(err)
	}
	// Print after-connect message.
	if !quiet {
		fmt.Println(formatDatabaseConnectMessage(cf.SiteName, db))
		return nil
	}
	return nil
}

// onDatabaseLogout implements "tsh db logout" command.
func onDatabaseLogout(cf *CLIConf) error {
	tc, err := makeClient(cf, false)
	if err != nil {
		return trace.Wrap(err)
	}
	profile, err := client.StatusCurrent(cf.HomePath, cf.Proxy, cf.IdentityFileIn)
	if err != nil {
		return trace.Wrap(err)
	}
	activeDatabases, err := profile.DatabasesForCluster(tc.SiteName)
	if err != nil {
		return trace.Wrap(err)
	}

	if profile.IsVirtual {
		log.Info("Note: an identity file is in use (`-i ...`); will only update database config files.")
	}

	var logout []tlsca.RouteToDatabase
	// If database name wasn't given on the command line, log out of all.
	if cf.DatabaseService == "" {
		logout = activeDatabases
	} else {
		for _, db := range activeDatabases {
			if db.ServiceName == cf.DatabaseService {
				logout = append(logout, db)
			}
		}
		if len(logout) == 0 {
			return trace.BadParameter("Not logged into database %q",
				tc.DatabaseService)
		}
	}
	for _, db := range logout {
		if err := databaseLogout(tc, db, profile.IsVirtual); err != nil {
			return trace.Wrap(err)
		}
	}
	if len(logout) == 1 {
		fmt.Println("Logged out of database", logout[0].ServiceName)
	} else {
		fmt.Println("Logged out of all databases")
	}
	return nil
}

func databaseLogout(tc *client.TeleportClient, db tlsca.RouteToDatabase, virtual bool) error {
	// First remove respective connection profile.
	err := dbprofile.Delete(tc, db)
	if err != nil {
		return trace.Wrap(err)
	}

	// Then remove the certificate from the keystore, but only for real
	// profiles.
	if !virtual {
		err = tc.LogoutDatabase(db.ServiceName)
		if err != nil {
			return trace.Wrap(err)
		}
	}
	return nil
}

// onDatabaseEnv implements "tsh db env" command.
func onDatabaseEnv(cf *CLIConf) error {
	tc, err := makeClient(cf, false)
	if err != nil {
		return trace.Wrap(err)
	}
	database, err := pickActiveDatabase(cf)
	if err != nil {
		return trace.Wrap(err)
	}
	env, err := dbprofile.Env(tc, *database)
	if err != nil {
		return trace.Wrap(err)
	}

	format := strings.ToLower(cf.Format)
	switch format {
	case dbFormatText, "":
		for k, v := range env {
			fmt.Printf("export %v=%v\n", k, v)
		}
	case dbFormatJSON, dbFormatYAML:
		out, err := serializeDatabaseEnvironment(env, format)
		if err != nil {
			return trace.Wrap(err)
		}
		fmt.Println(out)
	default:
		return trace.BadParameter("unsupported format %q", cf.Format)
	}

	return nil
}

func serializeDatabaseEnvironment(env map[string]string, format string) (string, error) {
	var out []byte
	var err error
	if format == dbFormatJSON {
		out, err = utils.FastMarshalIndent(env, "", "  ")
	} else {
		out, err = yaml.Marshal(env)
	}
	return string(out), trace.Wrap(err)
}

// onDatabaseConfig implements "tsh db config" command.
func onDatabaseConfig(cf *CLIConf) error {
	tc, err := makeClient(cf, false)
	if err != nil {
		return trace.Wrap(err)
	}
	profile, err := client.StatusCurrent(cf.HomePath, cf.Proxy, cf.IdentityFileIn)
	if err != nil {
		return trace.Wrap(err)
	}
	database, err := pickActiveDatabase(cf)
	if err != nil {
		return trace.Wrap(err)
	}
	rootCluster, err := tc.RootClusterName(cf.Context)
	if err != nil {
		return trace.Wrap(err)
	}
	// Postgres proxy listens on web proxy port while MySQL proxy listens on
	// a separate port due to the specifics of the protocol.
	var host string
	var port int
	switch database.Protocol {
	case defaults.ProtocolPostgres, defaults.ProtocolCockroachDB:
		host, port = tc.PostgresProxyHostPort()
	case defaults.ProtocolMySQL:
		host, port = tc.MySQLProxyHostPort()
	case defaults.ProtocolMongoDB, defaults.ProtocolRedis, defaults.ProtocolSQLServer, defaults.ProtocolSnowflake:
		host, port = tc.WebProxyHostPort()
	default:
		return trace.BadParameter("unknown database protocol: %q", database)
	}

	format := strings.ToLower(cf.Format)
	switch format {
	case dbFormatCommand:
		cmd, err := dbcmd.NewCmdBuilder(tc, profile, database, rootCluster,
			dbcmd.WithPrintFormat(),
			dbcmd.WithLogger(log),
		).GetConnectCommand()
<<<<<<< HEAD
		if err != nil {
			return trace.Wrap(err)
		}
		fmt.Println(strings.Join(cmd.Env, " "), cmd.Path, strings.Join(cmd.Args[1:], " "))
	case dbFormatJSON, dbFormatYAML:
		configInfo := &dbConfigInfo{
			database.ServiceName, host, port, database.Username,
			database.Database, profile.CACertPathForCluster(rootCluster),
			profile.DatabaseCertPathForCluster(tc.SiteName, database.ServiceName),
			profile.KeyPath(),
		}
		out, err := serializeDatabaseConfig(configInfo, format)
		if err != nil {
			return trace.Wrap(err)
		}
=======
		if err != nil {
			return trace.Wrap(err)
		}
		fmt.Println(strings.Join(cmd.Env, " "), cmd.Path, strings.Join(cmd.Args[1:], " "))
	case dbFormatJSON, dbFormatYAML:
		configInfo := &dbConfigInfo{
			database.ServiceName, host, port, database.Username,
			database.Database, profile.CACertPathForCluster(rootCluster),
			profile.DatabaseCertPathForCluster(tc.SiteName, database.ServiceName),
			profile.KeyPath(),
		}
		out, err := serializeDatabaseConfig(configInfo, format)
		if err != nil {
			return trace.Wrap(err)
		}
>>>>>>> 8db2a1ec
		fmt.Println(out)
	default:
		fmt.Printf(`Name:      %v
Host:      %v
Port:      %v
User:      %v
Database:  %v
CA:        %v
Cert:      %v
Key:       %v
`,
			database.ServiceName, host, port, database.Username,
			database.Database, profile.CACertPathForCluster(rootCluster),
			profile.DatabaseCertPathForCluster(tc.SiteName, database.ServiceName), profile.KeyPath())
	}
	return nil
}

type dbConfigInfo struct {
	Name     string `json:"name"`
	Host     string `json:"host"`
	Port     int    `json:"port"`
	User     string `json:"user,omitempty"`
	Database string `json:"database,omitempty"`
	CA       string `json:"ca"`
	Cert     string `json:"cert"`
	Key      string `json:"key"`
}

func serializeDatabaseConfig(configInfo *dbConfigInfo, format string) (string, error) {
	var out []byte
	var err error
	if format == dbFormatJSON {
		out, err = utils.FastMarshalIndent(configInfo, "", "  ")
	} else {
		out, err = yaml.Marshal(configInfo)
	}
	return string(out), trace.Wrap(err)
}

// maybeStartLocalProxy starts local TLS ALPN proxy if needed depending on the
// connection scenario and returns a list of options to use in the connect
// command.
func maybeStartLocalProxy(cf *CLIConf, tc *client.TeleportClient, profile *client.ProfileStatus, db *tlsca.RouteToDatabase,
	database types.Database, cluster string,
) ([]dbcmd.ConnectCommandFunc, error) {
	// Snowflake only works in the local tunnel mode.
	localProxyTunnel := cf.LocalProxyTunnel
	if db.Protocol == defaults.ProtocolSnowflake {
		localProxyTunnel = true
	}
	// Local proxy is started if TLS routing is enabled, or if this is a SQL
	// Server connection which always requires a local proxy.
	if !tc.TLSRoutingEnabled && db.Protocol != defaults.ProtocolSQLServer {
		return []dbcmd.ConnectCommandFunc{}, nil
	}

	log.Debugf("Starting local proxy")

	listener, err := net.Listen("tcp", "localhost:0")
	if err != nil {
		return nil, trace.Wrap(err)
	}

	opts, err := prepareLocalProxyOptions(&localProxyConfig{
		cliConf:          cf,
		teleportClient:   tc,
		profile:          profile,
		routeToDatabase:  db,
		database:         database,
		listener:         listener,
		localProxyTunnel: localProxyTunnel,
	})
	if err != nil {
		return nil, trace.Wrap(err)
	}

	lp, err := mkLocalProxy(cf.Context, opts)
	if err != nil {
		return nil, trace.Wrap(err)
	}

	go func() {
		defer listener.Close()
		if err := lp.Start(cf.Context); err != nil {
			log.WithError(err).Errorf("Failed to start local proxy")
		}
	}()

	addr, err := utils.ParseAddr(lp.GetAddr())
	if err != nil {
		return nil, trace.Wrap(err)
	}

	// When connecting over TLS, psql only validates hostname against presented
	// certificate's DNS names. As such, connecting to 127.0.0.1 will fail
	// validation, so connect to localhost.
	host := "localhost"
	return []dbcmd.ConnectCommandFunc{
		dbcmd.WithLocalProxy(host, addr.Port(0), profile.CACertPathForCluster(cluster)),
	}, nil
}

// localProxyConfig is an argument pack used in prepareLocalProxyOptions().
type localProxyConfig struct {
	cliConf         *CLIConf
	teleportClient  *client.TeleportClient
	profile         *client.ProfileStatus
	routeToDatabase *tlsca.RouteToDatabase
	database        types.Database
	listener        net.Listener
	// localProxyTunnel keeps the same value as cliConf.LocalProxyTunnel, but
	// it's always true for Snowflake database. Value is copied here to not modify
	// cli arguments directly.
	localProxyTunnel bool
}

// prepareLocalProxyOptions created localProxyOpts needed to create local proxy from localProxyConfig.
func prepareLocalProxyOptions(arg *localProxyConfig) (localProxyOpts, error) {
	// If user requested no client auth, open an authenticated tunnel using
	// client cert/key of the database.
	certFile := arg.cliConf.LocalProxyCertFile
	keyFile := arg.cliConf.LocalProxyKeyFile
	if certFile == "" && arg.localProxyTunnel {
		certFile = arg.profile.DatabaseCertPathForCluster(arg.cliConf.SiteName, arg.routeToDatabase.ServiceName)
		keyFile = arg.profile.KeyPath()
	}

	opts := localProxyOpts{
		proxyAddr: arg.teleportClient.WebProxyAddr,
		listener:  arg.listener,
		protocols: []common.Protocol{common.Protocol(arg.routeToDatabase.Protocol)},
		insecure:  arg.cliConf.InsecureSkipVerify,
		certFile:  certFile,
		keyFile:   keyFile,
	}

	// For SQL Server connections, local proxy must be configured with the
	// client certificate that will be used to route connections.
	if arg.routeToDatabase.Protocol == defaults.ProtocolSQLServer {
		opts.certFile = arg.profile.DatabaseCertPathForCluster("", arg.routeToDatabase.ServiceName)
		opts.keyFile = arg.profile.KeyPath()
	}

	// To set correct MySQL server version DB proxy needs additional protocol.
	if !arg.localProxyTunnel && arg.routeToDatabase.Protocol == defaults.ProtocolMySQL {
		if arg.database == nil {
			var err error
			arg.database, err = getDatabase(arg.cliConf, arg.teleportClient, arg.routeToDatabase.ServiceName)
			if err != nil {
				return localProxyOpts{}, trace.Wrap(err)
			}
		}

		mysqlServerVersionProto := mySQLVersionToProto(arg.database)
		if mysqlServerVersionProto != "" {
			opts.protocols = append(opts.protocols, common.Protocol(mysqlServerVersionProto))
		}
	}

	return opts, nil
}

// mySQLVersionToProto returns base64 encoded MySQL server version with MySQL protocol prefix.
// If version is not set in the past database an empty string is returned.
func mySQLVersionToProto(database types.Database) string {
	version := database.GetMySQLServerVersion()
	if version == "" {
		return ""
	}

	versionBase64 := base64.StdEncoding.EncodeToString([]byte(version))

	// Include MySQL server version
	return string(common.ProtocolMySQLWithVerPrefix) + versionBase64
}

// onDatabaseConnect implements "tsh db connect" command.
func onDatabaseConnect(cf *CLIConf) error {
	tc, err := makeClient(cf, false)
	if err != nil {
		return trace.Wrap(err)
	}
	profile, err := client.StatusCurrent(cf.HomePath, cf.Proxy, cf.IdentityFileIn)
	if err != nil {
		return trace.Wrap(err)
	}
	routeToDatabase, database, err := getDatabaseInfo(cf, tc, cf.DatabaseService)
	if err != nil {
		return trace.Wrap(err)
	}
	// Check is cert is still valid or DB connection requires MFA. If yes trigger db login logic.
	relogin, err := needRelogin(cf, tc, routeToDatabase, profile)
	if err != nil {
		return trace.Wrap(err)
	}
	if relogin {
		if err := databaseLogin(cf, tc, *routeToDatabase, true); err != nil {
			return trace.Wrap(err)
		}
	}

	key, err := tc.LocalAgent().GetCoreKey()
	if err != nil {
		return trace.Wrap(err)
<<<<<<< HEAD
	}
	rootClusterName, err := key.RootClusterName()
	if err != nil {
		return trace.Wrap(err)
	}

	opts, err := maybeStartLocalProxy(cf, tc, profile, routeToDatabase, database, rootClusterName)
	if err != nil {
		return trace.Wrap(err)
	}
=======
	}
	rootClusterName, err := key.RootClusterName()
	if err != nil {
		return trace.Wrap(err)
	}

	opts, err := maybeStartLocalProxy(cf, tc, profile, routeToDatabase, database, rootClusterName)
	if err != nil {
		return trace.Wrap(err)
	}
>>>>>>> 8db2a1ec
	opts = append(opts, dbcmd.WithLogger(log))

	cmd, err := dbcmd.NewCmdBuilder(tc, profile, routeToDatabase, rootClusterName, opts...).GetConnectCommand()
	if err != nil {
		return trace.Wrap(err)
	}
	log.Debug(cmd.String())
	cmd.Stdout = os.Stdout
	cmd.Stderr = os.Stderr
	cmd.Stdin = os.Stdin
	err = cmd.Run()
	if err != nil {
		return trace.Wrap(err)
	}
	return nil
}

// getDatabaseInfo fetches information about the database from tsh profile is DB is active in profile. Otherwise,
// the ListDatabases endpoint is called.
func getDatabaseInfo(cf *CLIConf, tc *client.TeleportClient, dbName string) (*tlsca.RouteToDatabase, types.Database, error) {
	database, err := pickActiveDatabase(cf)
	if err == nil {
		return database, nil, nil
	}
	if !trace.IsNotFound(err) {
		return nil, nil, trace.Wrap(err)
	}
	db, err := getDatabase(cf, tc, dbName)
	if err != nil {
		return nil, nil, trace.Wrap(err)
	}
	return &tlsca.RouteToDatabase{
		ServiceName: db.GetName(),
		Protocol:    db.GetProtocol(),
		Username:    cf.DatabaseUser,
		Database:    cf.DatabaseName,
	}, db, nil
}

func getDatabase(cf *CLIConf, tc *client.TeleportClient, dbName string) (types.Database, error) {
	var databases []types.Database
	err := client.RetryWithRelogin(cf.Context, tc, func() error {
		allDatabases, err := tc.ListDatabases(cf.Context, &proto.ListResourcesRequest{
			Namespace:           tc.Namespace,
			PredicateExpression: fmt.Sprintf(`name == "%s"`, dbName),
		})
		// Kept for fallback in case an older auth does not apply filters.
		// DELETE IN 11.0.0
		for _, database := range allDatabases {
			if database.GetName() == dbName {
				databases = append(databases, database)
			}
		}
		return trace.Wrap(err)
	})
	if err != nil {
		return nil, trace.Wrap(err)
	}
	if len(databases) == 0 {
		return nil, trace.NotFound(
			"database %q not found, use '%v' to see registered databases", dbName, formatDatabaseListCommand(cf.SiteName))
	}
	return databases[0], nil
}

func needRelogin(cf *CLIConf, tc *client.TeleportClient, database *tlsca.RouteToDatabase, profile *client.ProfileStatus) (bool, error) {
	found := false
	activeDatabases, err := profile.DatabasesForCluster(tc.SiteName)
	if err != nil {
		return false, trace.Wrap(err)
	}

	for _, v := range activeDatabases {
		if v.ServiceName == database.ServiceName {
			found = true
		}
	}
	// database not found in active list of databases.
	if !found {
		return true, nil
	}

	// For database protocols where database username is encoded in client certificate like Mongo
	// check if the command line dbUser matches the encoded username in database certificate.
	userChanged, err := dbInfoHasChanged(cf, profile.DatabaseCertPathForCluster(tc.SiteName, database.ServiceName))
	if err != nil {
		return false, trace.Wrap(err)
	}
	if userChanged {
		return true, nil
	}

	// Call API and check is a user needs to use MFA to connect to the database.
	mfaRequired, err := isMFADatabaseAccessRequired(cf, tc, database)
	if err != nil {
		return false, trace.Wrap(err)
	}
	return mfaRequired, nil
}

// dbInfoHasChanged checks if cliConf.DatabaseUser or cliConf.DatabaseName info has changed in the user database certificate.
func dbInfoHasChanged(cf *CLIConf, certPath string) (bool, error) {
	if cf.DatabaseUser == "" && cf.DatabaseName == "" {
		return false, nil
	}

	buff, err := os.ReadFile(certPath)
	if err != nil {
		return false, trace.Wrap(err)
	}
	cert, err := tlsca.ParseCertificatePEM(buff)
	if err != nil {
		return false, trace.Wrap(err)
	}
	identity, err := tlsca.FromSubject(cert.Subject, cert.NotAfter)
	if err != nil {
		return false, trace.Wrap(err)
	}

	if cf.DatabaseUser != "" && cf.DatabaseUser != identity.RouteToDatabase.Username {
		log.Debugf("Will reissue database certificate for user %s (was %s)", cf.DatabaseUser, identity.RouteToDatabase.Username)
		return true, nil
	}
	if cf.DatabaseName != "" && cf.DatabaseName != identity.RouteToDatabase.Database {
		log.Debugf("Will reissue database certificate for database name %s (was %s)", cf.DatabaseName, identity.RouteToDatabase.Database)
		return true, nil
	}
	return false, nil
}

// isMFADatabaseAccessRequired calls the IsMFARequired endpoint in order to get from user roles if access to the database
// requires MFA.
func isMFADatabaseAccessRequired(cf *CLIConf, tc *client.TeleportClient, database *tlsca.RouteToDatabase) (bool, error) {
	proxy, err := tc.ConnectToProxy(cf.Context)
	if err != nil {
		return false, trace.Wrap(err)
	}
	cluster, err := proxy.ConnectToCluster(cf.Context, tc.SiteName)
	if err != nil {
		return false, trace.Wrap(err)
	}
	defer cluster.Close()

	dbParam := proto.RouteToDatabase{
		ServiceName: database.ServiceName,
		Protocol:    database.Protocol,
		Username:    database.Username,
		Database:    database.Database,
	}
	mfaResp, err := cluster.IsMFARequired(cf.Context, &proto.IsMFARequiredRequest{
		Target: &proto.IsMFARequiredRequest_Database{
			Database: &dbParam,
		},
	})
	if err != nil {
		return false, trace.Wrap(err)
	}
	return mfaResp.GetRequired(), nil
}

// fetchRoleSet fetches a user's roles for a specified cluster.
func fetchRoleSet(ctx context.Context, cluster auth.ClientI, profile *client.ProfileStatus) (services.RoleSet, error) {
	// get roles and traits. default to the set from profile, try to get up-to-date version from server point of view.
	roles := profile.Roles
	traits := profile.Traits

	// GetCurrentUser() may not be implemented, fail gracefully.
	user, err := cluster.GetCurrentUser(ctx)
	if err == nil {
		roles = user.GetRoles()
		traits = user.GetTraits()
	} else {
		log.Debugf("Failed to fetch current user information: %v.", err)
	}

	// get the role definition for all roles of user.
	// this may only fail if the role which we are looking for does not exist, or we don't have access to it.
	// example scenario when this may happen:
	// 1. we have set of roles [foo bar] from profile.
	// 2. the cluster is remote and maps the [foo, bar] roles to single role [guest]
	// 3. the remote cluster doesn't implement GetCurrentUser(), so we have no way to learn of [guest].
	// 4. services.FetchRoles([foo bar], ..., ...) fails as [foo bar] does not exist on remote cluster.
	roleSet, err := services.FetchRoles(roles, cluster, traits)
	return roleSet, trace.Wrap(err)
}

// pickActiveDatabase returns the database the current profile is logged into.
//
// If logged into multiple databases, returns an error unless one specified
// explicitly via --db flag.
func pickActiveDatabase(cf *CLIConf) (*tlsca.RouteToDatabase, error) {
	profile, err := client.StatusCurrent(cf.HomePath, cf.Proxy, cf.IdentityFileIn)
	if err != nil {
		return nil, trace.Wrap(err)
	}

	activeDatabases, err := profile.DatabasesForCluster(cf.SiteName)
	if err != nil {
		return nil, trace.Wrap(err)
	}

	if len(activeDatabases) == 0 {
		return nil, trace.NotFound("Please login using 'tsh db login' first")
	}

	name := cf.DatabaseService
	if name == "" {
		if len(activeDatabases) > 1 {
			var services []string
			for _, database := range activeDatabases {
				services = append(services, database.ServiceName)
			}
			return nil, trace.BadParameter("Multiple databases are available (%v), please specify one using CLI argument",
				strings.Join(services, ", "))
		}
		name = activeDatabases[0].ServiceName
	}
	for _, db := range activeDatabases {
		if db.ServiceName == name {
			// If database user or name were provided on the CLI,
			// override the default ones.
			if cf.DatabaseUser != "" {
				db.Username = cf.DatabaseUser
			}
			if cf.DatabaseName != "" {
				db.Database = cf.DatabaseName
			}
			return &db, nil
		}
	}
	return nil, trace.NotFound("Not logged into database %q", name)
}

func formatDatabaseListCommand(clusterFlag string) string {
	if clusterFlag == "" {
		return "tsh db ls"
	}
	return fmt.Sprintf("tsh db ls --cluster=%v", clusterFlag)
}

func formatDatabaseConfigCommand(clusterFlag string, db tlsca.RouteToDatabase) string {
	if clusterFlag == "" {
		return fmt.Sprintf("tsh db config --format=cmd %v", db.ServiceName)
	}
	return fmt.Sprintf("tsh db config --cluster=%v --format=cmd %v", clusterFlag, db.ServiceName)
}

func formatDatabaseConnectMessage(clusterFlag string, db tlsca.RouteToDatabase) string {
	connectCommand := formatConnectCommand(clusterFlag, db)
	configCommand := formatDatabaseConfigCommand(clusterFlag, db)

	return fmt.Sprintf(`
Connection information for database "%v" has been saved.

You can now connect to it using the following command:

  %v

Or view the connect command for the native database CLI client:

  %v

`,
		db.ServiceName,
		utils.Color(utils.Yellow, connectCommand),
		utils.Color(utils.Yellow, configCommand))
}

const (
	// dbFormatText prints database configuration in text format.
	dbFormatText = "text"
	// dbFormatCommand prints database connection command.
	dbFormatCommand = "cmd"
	// dbFormatJSON prints database info as JSON.
	dbFormatJSON = "json"
	// dbFormatYAML prints database info as YAML.
	dbFormatYAML = "yaml"
)<|MERGE_RESOLUTION|>--- conflicted
+++ resolved
@@ -17,10 +17,6 @@
 package main
 
 import (
-<<<<<<< HEAD
-	"context"
-=======
->>>>>>> 8db2a1ec
 	"encoding/base64"
 	"fmt"
 	"net"
@@ -31,7 +27,6 @@
 	"github.com/gravitational/teleport"
 	"github.com/gravitational/teleport/api/client/proto"
 	"github.com/gravitational/teleport/api/types"
-	"github.com/gravitational/teleport/lib/auth"
 	"github.com/gravitational/teleport/lib/client"
 	dbprofile "github.com/gravitational/teleport/lib/client/db"
 	"github.com/gravitational/teleport/lib/client/db/dbcmd"
@@ -80,11 +75,7 @@
 		return trace.Wrap(err)
 	}
 
-<<<<<<< HEAD
-	roleSet, err := fetchRoleSet(cf.Context, cluster, profile)
-=======
 	roleSet, err := services.FetchAllClusterRoles(cf.Context, cluster, profile.Roles, profile.Traits)
->>>>>>> 8db2a1ec
 	if err != nil {
 		log.Debugf("Failed to fetch user roles: %v.", err)
 	}
@@ -147,11 +138,7 @@
 				continue
 			}
 
-<<<<<<< HEAD
-			roleSet, err := fetchRoleSet(cf.Context, cluster, profile)
-=======
 			roleSet, err := services.FetchAllClusterRoles(cf.Context, cluster, profile.Roles, profile.Traits)
->>>>>>> 8db2a1ec
 			if err != nil {
 				log.Debugf("Failed to fetch user roles: %v.", err)
 			}
@@ -433,7 +420,6 @@
 			dbcmd.WithPrintFormat(),
 			dbcmd.WithLogger(log),
 		).GetConnectCommand()
-<<<<<<< HEAD
 		if err != nil {
 			return trace.Wrap(err)
 		}
@@ -449,23 +435,6 @@
 		if err != nil {
 			return trace.Wrap(err)
 		}
-=======
-		if err != nil {
-			return trace.Wrap(err)
-		}
-		fmt.Println(strings.Join(cmd.Env, " "), cmd.Path, strings.Join(cmd.Args[1:], " "))
-	case dbFormatJSON, dbFormatYAML:
-		configInfo := &dbConfigInfo{
-			database.ServiceName, host, port, database.Username,
-			database.Database, profile.CACertPathForCluster(rootCluster),
-			profile.DatabaseCertPathForCluster(tc.SiteName, database.ServiceName),
-			profile.KeyPath(),
-		}
-		out, err := serializeDatabaseConfig(configInfo, format)
-		if err != nil {
-			return trace.Wrap(err)
-		}
->>>>>>> 8db2a1ec
 		fmt.Println(out)
 	default:
 		fmt.Printf(`Name:      %v
@@ -671,7 +640,6 @@
 	key, err := tc.LocalAgent().GetCoreKey()
 	if err != nil {
 		return trace.Wrap(err)
-<<<<<<< HEAD
 	}
 	rootClusterName, err := key.RootClusterName()
 	if err != nil {
@@ -682,18 +650,6 @@
 	if err != nil {
 		return trace.Wrap(err)
 	}
-=======
-	}
-	rootClusterName, err := key.RootClusterName()
-	if err != nil {
-		return trace.Wrap(err)
-	}
-
-	opts, err := maybeStartLocalProxy(cf, tc, profile, routeToDatabase, database, rootClusterName)
-	if err != nil {
-		return trace.Wrap(err)
-	}
->>>>>>> 8db2a1ec
 	opts = append(opts, dbcmd.WithLogger(log))
 
 	cmd, err := dbcmd.NewCmdBuilder(tc, profile, routeToDatabase, rootClusterName, opts...).GetConnectCommand()
@@ -854,32 +810,6 @@
 	return mfaResp.GetRequired(), nil
 }
 
-// fetchRoleSet fetches a user's roles for a specified cluster.
-func fetchRoleSet(ctx context.Context, cluster auth.ClientI, profile *client.ProfileStatus) (services.RoleSet, error) {
-	// get roles and traits. default to the set from profile, try to get up-to-date version from server point of view.
-	roles := profile.Roles
-	traits := profile.Traits
-
-	// GetCurrentUser() may not be implemented, fail gracefully.
-	user, err := cluster.GetCurrentUser(ctx)
-	if err == nil {
-		roles = user.GetRoles()
-		traits = user.GetTraits()
-	} else {
-		log.Debugf("Failed to fetch current user information: %v.", err)
-	}
-
-	// get the role definition for all roles of user.
-	// this may only fail if the role which we are looking for does not exist, or we don't have access to it.
-	// example scenario when this may happen:
-	// 1. we have set of roles [foo bar] from profile.
-	// 2. the cluster is remote and maps the [foo, bar] roles to single role [guest]
-	// 3. the remote cluster doesn't implement GetCurrentUser(), so we have no way to learn of [guest].
-	// 4. services.FetchRoles([foo bar], ..., ...) fails as [foo bar] does not exist on remote cluster.
-	roleSet, err := services.FetchRoles(roles, cluster, traits)
-	return roleSet, trace.Wrap(err)
-}
-
 // pickActiveDatabase returns the database the current profile is logged into.
 //
 // If logged into multiple databases, returns an error unless one specified
