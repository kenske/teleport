--- conflicted
+++ resolved
@@ -650,7 +650,6 @@
     include:
     - master
     - branch/*
-    - tcsc/build-windows*
 workspace:
   path: C:/Drone/Workspace/push-build-native-windows-amd64
 platform:
@@ -735,9 +734,9 @@
   - . "$TeleportSrc/build.assets/windows/build.ps1"
   - Enable-Node -NodeVersion $NodeVersion -ToolchainDir "$Env:WORKSPACE_DIR/$Env:DRONE_BUILD_NUMBER/toolchains"
   - cd $WebappsSrc
-  - yarn install
+  - yarn install --frozen-lockfile
   - yarn build-term
-  - yarn package-term
+  - yarn package-term -c.extraMetadata.version=$VERSION
   environment:
     WORKSPACE_DIR: C:/Drone/Workspace/push-build-native-windows-amd64
 - name: Clean up workspace (post)
@@ -764,17 +763,13 @@
 trigger:
   event:
     include:
-    - push
-    exclude:
-    - pull_request
+    - tag
+  ref:
+    include:
+    - refs/tags/v*
   repo:
     include:
     - gravitational/*
-  branch:
-    include:
-    - master
-    - branch/*
-    - tcsc/build-windows*
 workspace:
   path: C:/Drone/Workspace/build-native-windows-amd64
 platform:
@@ -782,6 +777,8 @@
   arch: amd64
 clone:
   disable: true
+depends_on:
+- build-windows-amd64
 concurrency:
   limit: 1
 steps:
@@ -859,9 +856,9 @@
   - . "$TeleportSrc/build.assets/windows/build.ps1"
   - Enable-Node -NodeVersion $NodeVersion -ToolchainDir "$Env:WORKSPACE_DIR/$Env:DRONE_BUILD_NUMBER/toolchains"
   - cd $WebappsSrc
-  - yarn install
+  - yarn install --frozen-lockfile
   - yarn build-term
-  - yarn package-term
+  - yarn package-term -c.extraMetadata.version=$VERSION
   environment:
     WORKSPACE_DIR: C:/Drone/Workspace/build-native-windows-amd64
 - name: Upload Artifacts
@@ -869,7 +866,6 @@
   - $Workspace = "$Env:WORKSPACE_DIR/$Env:DRONE_BUILD_NUMBER"
   - $TeleportSrc = "$Env:WORKSPACE_DIR/$Env:DRONE_BUILD_NUMBER/go/src/github.com/gravitational/teleport"
   - $WebappsSrc = "$Env:WORKSPACE_DIR/$Env:DRONE_BUILD_NUMBER/go/src/github.com/gravitational/webapps"
-  - $Env:DRONE_TAG="v10.1.2"
   - $TeleportVersion=$Env:DRONE_TAG.TrimStart('v')
   - $OutputsDir="$Workspace/outputs"
   - New-Item -Path "$OutputsDir" -ItemType 'Directory' | Out-Null
@@ -881,11 +877,12 @@
   - Copy-Artifacts -Path $OutputsDir -Bucket $Env:AWS_S3_BUCKET -DstRoot "/teleport/tag/$TeleportVersion"
   environment:
     AWS_ACCESS_KEY_ID:
-      from_secret: MOCK_AWS_ACCESS_KEY_ID
-    AWS_REGION: ap-southeast-2
-    AWS_S3_BUCKET: trents-mock-dronestorage
+      from_secret: AWS_ACCESS_KEY_ID
+    AWS_REGION: us-west-2
+    AWS_S3_BUCKET:
+      from_secret: AWS_S3_BUCKET
     AWS_SECRET_ACCESS_KEY:
-      from_secret: MOCK_AWS_SECRET_ACCESS_KEY
+      from_secret: AWS_SECRET_ACCESS_KEY
     WORKSPACE_DIR: C:/Drone/Workspace/build-native-windows-amd64
 - name: Clean up workspace (post)
   commands:
@@ -6742,10 +6739,6 @@
       medium: memory
 ---
 kind: signature
-<<<<<<< HEAD
-hmac: b03afbc48b21be58bfa2806a62e2fc080d21675a34387eafaa63825aad6233d1
-=======
-hmac: 733409db7e7bf4d9fa981e163359c19d9157b4bdd4e80e5f3397cb94ff421219
->>>>>>> 7842f8b5
+hmac: e651c8951b67208b9fb13cb185ba8349dd11d7be1b2ec0e55c850a500e83690a
 
 ...